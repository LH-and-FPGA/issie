--- conflicted
+++ resolved
@@ -71,10 +71,6 @@
     - `getStartAndEndWirePos`: Return the start and end positions of a wire.
 - `SmartWire.fs`
     - Module that implements smart wire autoroute algorithm.
-<<<<<<< HEAD
-
-=======
->>>>>>> 3fcea27c
 # Smart Channel
 Derek Lai (ddl20)
 
@@ -82,8 +78,4 @@
 - `SmartChannel.fs` - To implement smart channels.
 - `SmartHelpers.fs` - To add helpers which detect overlap.
 - `SheetUpdate.fs` - To add horizontal channel generation.
-<<<<<<< HEAD
-- `SheetUpdateHelpers.fs` - To add horizontal channel generation.
-=======
-- `SheetUpdateHelpers.fs` - To add horizontal channel generation.
->>>>>>> 3fcea27c
+- `SheetUpdateHelpers.fs` - To add horizontal channel generation.