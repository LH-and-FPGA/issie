--- conflicted
+++ resolved
@@ -339,11 +339,8 @@
             Notifications: Option<string>
             Type : WireType
             ArrowDisplay: bool
-<<<<<<< HEAD
+            SnapToNet: bool
             MakeChannelToggle: bool
-=======
-            SnapToNet: bool
->>>>>>> 5460e2be
         }
     
     //----------------------------Message Type-----------------------------------//
@@ -371,11 +368,8 @@
         | LoadConnections of list<Connection> // For Issie Integration
         | UpdateConnectedWires of list<ComponentId> // rotate each symbol separately. TODO - rotate as group? Custom comps do not rotate
         | RerouteWire of string
-<<<<<<< HEAD
+        | ToggleSnapToNet
         | MakeChannel of BoundingBox // For manual channel routing
-=======
-        | ToggleSnapToNet
->>>>>>> 5460e2be
 
     open Optics
     open Operators
@@ -549,7 +543,7 @@
         | DebugContinue
         | DebugPause
         | SetDebugDevice of string
-        | ReorderPorts
+        | TestPortReorder
         | TestSmartChannel
         | TestPortPosition
         | ToggleSnapToNet
