﻿module SmartHelpers

open CommonTypes
open DrawHelpers
open DrawModelType
open DrawModelType.SymbolT
open DrawModelType.BusWireT
open Symbol
open BusWire
open BusWireUpdateHelpers

open Optics
open Operators

//-----------------------------------------------------------------------------------------------//
//---------------------------HELPERS FOR SMART DRAW BLOCK ADDITIONS------------------------------//
//-----------------------------------------------------------------------------------------------//

(*
HOW TO USE THIS MODULE.

(1) Add well-documented useful functions - see updateModelSymbols and updateModelWires
    for examples. You do not need to add performance information as in updateModelSymbols. 
    Your priority should be writing clear code. Try to avoid very inefficient implementations
    if possible (e.g. 100X slower than a similar complexity solution), but do not worry 
    about this.
(2) Note from my examples distinction between XML documentation and additional details
    in header comments.
(3) HLP23: Note comments here labelled "HLP23" which are for HLP23 class and would be deleted in
    production (Group phase) code.
(2) HLP23: Each function must have a single author specified by "HLP23: AUTHOR" in an XML comment
    as in my example: give name as Family name only (unique within teams).
(3) HLP23: Inform other members that you have written a function they could maybe use.
(4) HLP23: If two people end up with near-identical functions here team phase can rationalise if
    needed normally you are expected to share when this makes code writing faster.
(5) Note best practice here using Optics for nested record update. This is NOT curently required
    in Issie but used appropriately results in better code. Use it if you are comfortable doing so.
(5) Note on qualifying types: do this when not doing it would be ambiguous - e.g. here
    the BusWire and Symbol Model types.
(6) Note on code layout. A limit of 100 characters per line is used here. Seems about right.
*)

//----------------------------------------------------------------------------------------------//

/// Update BusWire model with given symbols. Can also be used to add new symbols.
/// This uses a fold on the Map to add symbols which makes it fast in the case that the number
/// of symbols added is very small.
//  Performance scales as O(M*log2(N)) - M = number of symbols added, N = number of existing
//  Symbols. Changing large maps is relatively expensive hence the care here.
//  This function uses best practice for nested record update with Optics. See Wiki for
//  details. Note that Optics are probably a little bit slower than F# record update (factor of 2)
//  however in this case it does not matter because the time taken is << the Map update time.
/// HLP23: AUTHOR Clarke
let updateModelSymbols (model: BusWireT.Model) (symbols: Symbol list) : BusWireT.Model =
    // HLP23: note on fold implementation. symMap is both argument and result of the
    // fold function => sequential set of updates. In thsi case much more efficient than Map.map
    // over all symbols.
    // HLP23 - see also similar updateModelWires
    let symbols' =
        (model.Symbol.Symbols, symbols)
        ||> List.fold (fun symMap symToAdd -> Map.add symToAdd.Id symToAdd symMap)

    Optic.set (symbol_ >-> symbols_) symbols' model

/// Update BusWire model with given wires. Can also be used to add new wires.
/// This uses a fold on the Map to add wires which makes it fast in the case that the number
/// of wires added is small.
//  Performance scales as O(M*log2(N)) - M = number of wires added, N = number of existing
//  wires. Changing large maps is relatively expensive hence the care here.
//  This function uses best practice for nested record update with Optics. See Wiki for
//  details. Note that Optics are probably a little bit slower than F# record update (factor of 2)
//  however in this case it does not matter because the time taken is << the Map update time.
/// HLP23: AUTHOR Clarke
let updateModelWires (model: BusWireT.Model) (wiresToAdd: Wire list) : BusWireT.Model =
    //
    // HLP23: note on fold implementation. In this (typical) example Map is
    // sequentially updated by the fold. A common and difficult to see coding mistake is to use the
    // original wireMap (argument of Optic map function) not the updated one (wireMap argument of
    // List.map folder) in the fold function! That is not possible here because both have the same
    // name so the inner bound updated wireMap is always what is used in the folder function.
    // This is good practice, and if you have ever debugged this type of mistake you will know it
    // is very necessary!

    // HLP23: note on this use of Optics.map in a pipeline. It is more "functional" than the
    // equivalent implementation using a let definition and Optics.set. Is it clearer? Or less clear?
    // Standard logic says we should prefer the pipeline if the name of the let definition adds
    // nothing which is the case here. I have given you both ways of using Optics here so you can
    // compare the two implementations and decide. NB - you are NOT required to use Optics in your
    // own code.
    //
    // HLP23: Note how multiple updates to different parts of the model can be neatly pipelined
    // like this using a separate Optic.map or Optic.set for each.
    //
    // HLP23: note that if the operation here was larger or part of some pipeline the
    // 2nd argument to Optic.map - which defines the model change - could be given a name and
    // turned into a local function making the Optic.map line like:
    // |> Optic.map wires_ myNameForThisWireMapUpdate
    model
<<<<<<< HEAD
    |> Optic.map wires_ (fun wireMap  ->
        (wireMap,wiresToAdd)
        ||> List.fold (fun wireMap wireToAdd -> Map.add wireToAdd.WId wireToAdd wireMap))

/// HLP23: Derek Lai
// Returns true if two 1D line segments intersect
let overlap1D ((a1, a2): float * float) ((b1, b2): float * float): bool =
    let a_min, a_max = min a1 a2, max a1 a2
    let b_min, b_max = min b1 b2, max b1 b2
    a_max >= b_min && b_max >= a_min

/// HLP23: Derek Lai
// Returns true if two Boxes intersect, where each box is passed in as top right and bottom left XYPos tuples
let overlap2D ((a1, a2): XYPos * XYPos) ((b1, b2): XYPos * XYPos): bool =
    (overlap1D (a1.X, a2.X) (b1.X, b2.X)) &&
    (overlap1D (a1.Y, a2.Y) (b1.Y, b2.Y))

/// HLP23: Derek Lai
// Returns true if two Boxes intersect, where each box is passed in as a BoundingBox
let overlap2DBox (bb1: BoundingBox) (bb2: BoundingBox): bool =
    let bb1Coords =
        { X = bb1.TopLeft.X; Y = bb1.TopLeft.Y },
        { X = bb1.TopLeft.X + bb1.W; Y = bb1.TopLeft.Y + bb1.H }
    let bb2Coords =
        { X = bb2.TopLeft.X; Y = bb2.TopLeft.Y },
        { X = bb2.TopLeft.X + bb2.W; Y = bb2.TopLeft.Y + bb2.H }    
    overlap2D bb1Coords bb2Coords
=======
    |> Optic.map wires_ (fun wireMap ->
        (wireMap, wiresToAdd)
        ||> List.fold (fun wireMap wireToAdd -> Map.add wireToAdd.WId wireToAdd wireMap))

/// Takes in ComponentId and returns the bounding box of the corresponding symbol
/// HLP23: AUTHOR Jian Fu Eng (jfe20)
let getSymbolBoundingBox (model: Model) (componentId: ComponentId) : BoundingBox =
    let symbol = model.Symbol.Symbols[componentId]

    let symbolHeight =
        match symbol.VScale with
        | Some vScale -> symbol.Component.H * vScale
        | None -> symbol.Component.H

    let symbolWidth =
        match symbol.HScale with
        | Some hScale -> symbol.Component.W * hScale
        | None -> symbol.Component.W

    match symbol.STransform.Rotation with
    | Degree0 | Degree180 -> { H = symbolHeight; W = symbolWidth; TopLeft = symbol.Pos }
    | _ -> { H = symbolWidth; W = symbolHeight; TopLeft = symbol.Pos }

/// Returns a list of the bounding boxes of all symbols in current sheet.
/// HLP23: AUTHOR Jian Fu Eng (jfe20)
let getAllSymbolBoundingBoxes (model: Model) : BoundingBox list =
    let componentIDs = model.Symbol.Symbols.Keys |> List.ofSeq
    componentIDs |> List.map (getSymbolBoundingBox model)

/// Checks if a wire intersects any symbol or not.
/// Returns list of bounding boxes of symbols intersected by wire.
/// HLP23: AUTHOR Jian Fu Eng (jfe20)
let findWireSymbolIntersections (model: Model) (wire: Wire) : BoundingBox list =
    let allSymbolBoundingBoxes = getAllSymbolBoundingBoxes model

    let wireVertices =
        segmentsToIssieVertices wire.Segments wire
        |> List.map (fun (x, y, _) -> { X = x; Y = y })

    let segVertices = List.pairwise wireVertices[1 .. wireVertices.Length - 2] // do not consider the nubs

    let numBoxesIntersectedBySegment startPos endPos =
        allSymbolBoundingBoxes
        |> List.mapi (fun i boundingBox ->
            match segmentIntersectsBoundingBox boundingBox startPos endPos with
            | Some _ -> Some boundingBox // segment intersects bounding box
            | None -> None // no intersection
        )
        |> List.distinct
        |> List.filter (fun x -> x <> None)
        |> List.map (Option.get)

    segVertices
    |> List.collect (fun (startPos, endPos) -> numBoxesIntersectedBySegment startPos endPos)
    |> List.distinct

/// Get the start and end positions of a wire.
/// HLP23: AUTHOR Jian Fu Eng (jfe20)
let getStartAndEndWirePos (wire: Wire) : XYPos * XYPos =
    let wireVertices =
        segmentsToIssieVertices wire.Segments wire
        |> List.map (fun (x, y, _) -> { X = x; Y = y })

    let currentStartPos = wireVertices.Head
    let currentEndPos = wireVertices[wireVertices.Length - 2]

    currentStartPos, currentEndPos

/// Checks if a port is part of a Symbol.
/// HLP23: AUTHOR dgs119
let isPortInSymbol (portId: string) (symbol: Symbol) : bool =
    symbol.PortMaps.Orientation |> Map.containsKey portId

/// Checks if wire is connected to two given symbols. Neglects self connections.
/// HLP23: AUTHOR dgs119
let isConnBtwnSyms (wire: Wire) (symbolA: Symbol) (symbolB: Symbol) : bool =
    let inId, outId =
        getInputPortIdStr wire.InputPort, getOutputPortIdStr wire.OutputPort

    match inId, outId with
    | inId, outId when (isPortInSymbol inId symbolA) && (isPortInSymbol outId symbolB) -> true
    | inId, outId when (isPortInSymbol inId symbolB) && (isPortInSymbol outId symbolA) -> true
    | _ -> false

/// Gets wires connected between symbols.
/// HLP23: AUTHOR dgs119
let getConnBtwnSyms (wModel: BusWireT.Model) (symbolA: Symbol) (symbolB: Symbol) : List<Wire> =
    wModel.Wires
    |> Map.filter (fun _ wire -> isConnBtwnSyms wire symbolA symbolB)
    |> Map.toList
    |> List.map snd

/// Gets port info from wires that are connected to two given symbols.
/// HLP23: AUTHOR dgs119
let getPortsBtwnSyms (model: BusWireT.Model) (symToOrder: Symbol) (otherSym: Symbol) =
    let ports =
        getConnBtwnSyms model symToOrder otherSym
        |> List.map (fun wire ->
            [ getPort model.Symbol (getInputPortIdStr wire.InputPort)
              getPort model.Symbol (getOutputPortIdStr wire.OutputPort) ])
        |> List.concat

    let fiterPortInfoBySym (symbol: Symbol) =
        ports |> List.filter (fun port -> ComponentId port.HostId = symbol.Id)

    (fiterPortInfoBySym symToOrder, fiterPortInfoBySym otherSym)
>>>>>>> f599f5ab
<|MERGE_RESOLUTION|>--- conflicted
+++ resolved
@@ -96,10 +96,10 @@
     // turned into a local function making the Optic.map line like:
     // |> Optic.map wires_ myNameForThisWireMapUpdate
     model
-<<<<<<< HEAD
-    |> Optic.map wires_ (fun wireMap  ->
-        (wireMap,wiresToAdd)
+    |> Optic.map wires_ (fun wireMap ->
+        (wireMap, wiresToAdd)
         ||> List.fold (fun wireMap wireToAdd -> Map.add wireToAdd.WId wireToAdd wireMap))
+
 
 /// HLP23: Derek Lai
 // Returns true if two 1D line segments intersect
@@ -124,10 +124,6 @@
         { X = bb2.TopLeft.X; Y = bb2.TopLeft.Y },
         { X = bb2.TopLeft.X + bb2.W; Y = bb2.TopLeft.Y + bb2.H }    
     overlap2D bb1Coords bb2Coords
-=======
-    |> Optic.map wires_ (fun wireMap ->
-        (wireMap, wiresToAdd)
-        ||> List.fold (fun wireMap wireToAdd -> Map.add wireToAdd.WId wireToAdd wireMap))
 
 /// Takes in ComponentId and returns the bounding box of the corresponding symbol
 /// HLP23: AUTHOR Jian Fu Eng (jfe20)
@@ -231,4 +227,3 @@
         ports |> List.filter (fun port -> ComponentId port.HostId = symbol.Id)
 
     (fiterPortInfoBySym symToOrder, fiterPortInfoBySym otherSym)
->>>>>>> f599f5ab
