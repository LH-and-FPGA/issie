--- conflicted
+++ resolved
@@ -783,501 +783,6 @@
 let inline getPortPosModel (model: Model) (port:Port) =
     getPortPos (Map.find (ComponentId port.HostId) model.Symbols) port
 
-<<<<<<< HEAD
-=======
-//-----------------------------------------DRAWING HELPERS ---------------------------------------------------
-/// Text adding function with many parameters (such as bold, position and text)
-let private addText (pos: XYPos) name alignment weight size =
-    let text =
-            {defaultText with TextAnchor = alignment; FontWeight = weight; FontSize = size}
-    [makeText pos.X pos.Y name text]
-
-/// Add one or two lines of text, two lines are marked by a . delimiter
-let private addLegendText (pos: XYPos) (name:string) alignment weight size =
-    let text =
-            {defaultText with TextAnchor = alignment; FontWeight = weight; FontSize = size}
-    match name.Split([|'.'|]) with
-    | [|oneLine|] -> 
-        [makeText pos.X pos.Y name text]
-    | [|topLine;bottomLine|] ->
-        [makeText pos.X pos.Y topLine text;
-         makeText pos.X (pos.Y+Constants.legendLineSpacingInPixels) bottomLine text]
-    | _ ->
-        failwithf "addLegendText does not work with more than two lines demarcated by ."
-
-
-let private addStyledText (style:Text) (pos: XYPos) (name: string) = 
-    makeText pos.X pos.Y name style
-
-/// Generate circles on ports
-let inline private portCircles (pos: XYPos) (show:ShowPorts)= 
-    let circle = 
-        match show with
-        |ShowBothForPortMovement |ShowOneTouching _ -> {portCircle with Fill="DodgerBlue";}
-        |ShowOneNotTouching _ -> {portCircle with Fill="Red"}
-        |ShowTarget -> portCircleTarget
-        |_ -> portCircle
-    
-    [makeCircle pos.X pos.Y circle]
-
-/// Puts name on ports
-let private portText (pos: XYPos) name edge =
-    let pos' = 
-            match edge with 
-            | Left -> pos + {X = 5.; Y = -6.}
-            | Top -> pos + {X = 0.; Y = 5.}
-            | Right -> pos + {X = -5.; Y = -6.}
-            | Bottom -> pos + {X = 0.; Y = -15.}
-
-    let align = 
-            match edge with
-            | Right -> "end"
-            | Left -> "start"
-            | _ -> "middle"
-    (addText pos' name align Constants.portTextWeight Constants.portTextSize)
-
-
-/// Print the name of each port 
-let private drawPortsText (portList: list<Port>) (listOfNames: list<string>) (symb: Symbol) = 
-    let getPortName name x = portText (getPortPosToRender symb portList[x]) name (symb.PortMaps.Orientation[portList.[x].Id])
-    if listOfNames.Length < 1
-    then []
-    else 
-        [0..(portList.Length-1)]
-        |> List.map2 getPortName listOfNames 
-        |> List.collect id
-
-/// Function to draw ports using getPortPos. The ports are equidistant     
-let private drawPorts (portType: PortType) (portList: Port List) (showPorts:ShowPorts) (symb: Symbol)= 
-    if not (portList.Length < 1) then       
-        match (showPorts,portType) with
-        |(ShowBoth,_) |(ShowInput,PortType.Input) |(ShowOutput,PortType.Output) | (ShowBothForPortMovement,_) -> [0..(portList.Length-1)] |> List.collect (fun x -> (portCircles (getPortPosToRender symb portList[x]) showPorts ))  
-        |(ShowOneTouching p, _) | (ShowOneNotTouching p, _) -> [0..(portList.Length-1)] |> List.collect (fun x -> if portList[x] = p then (portCircles (getPortPosToRender symb portList[x]) (showPorts) ) else (portCircles (getPortPosToRender symb portList[x]) ShowBothForPortMovement ))
-        |(_,_) -> []
-    else []
-
-/// Function to draw the Target of a Moving Port (if there is one)
-let private drawMovingPortTarget (pos: (XYPos*XYPos) option) symbol outlinePoints = 
-    match pos with
-    |None -> []
-    |Some (targetPos,mousePos) -> 
-        (portCircles targetPos ShowTarget) 
-        |> List.append ([makeLine targetPos.X targetPos.Y (mousePos.X-symbol.Pos.X) (mousePos.Y-symbol.Pos.Y) {defaultLine with Stroke="DodgerBlue"; StrokeWidth="2.0px" ;StrokeDashArray="4,4"}])
-        |> List.append [makePolygon outlinePoints {defaultPolygon with Fill = "No"; FillOpacity = 0.0; Stroke = "DodgerBlue"; StrokeWidth="2px"}] 
-//------------------------------HELPER FUNCTIONS FOR DRAWING SYMBOLS-------------------------------------
-let private createPolygon points colour opacity = 
-    [makePolygon points {defaultPolygon with Fill = colour; FillOpacity = opacity}]
-
-let createBiColorPolygon points colour strokeColor opacity strokeWidth (comp:Component)= 
-    if strokeColor <> "black" then 
-        [makePolygon points {defaultPolygon with Fill = colour; Stroke = strokeColor; FillOpacity = opacity; StrokeWidth=strokeWidth}]
-    else   
-        [makePolygon points {defaultPolygon with Fill = colour; FillOpacity = opacity; StrokeWidth = strokeWidth}]
-
-let addClock (pos: XYPos) colour opacity =
-    let points = sprintf $"{pos.X},{pos.Y-1.},{pos.X+8.},{pos.Y-7.},{pos.X},{pos.Y-13.}"
-    createPolygon points colour opacity
-    |> List.append (addText (pos + {X = 10.; Y = -13.} ) " clk" "start" "normal" "12px")
-
-let addHorizontalLine posX1 posX2 posY opacity = // TODO: Line instead of polygon?
-    let points = sprintf $"{posX1},{posY},{posX2},{posY}"
-    createPolygon points "lightgray" opacity
-
-let outlineColor (color:string) =
-    match color.ToLower() with
-    | "lightgray" |"lightblue" | "#E8D0A9" | "rgba(255,255,0,0.15)"  -> "black"
-    | c -> c
-
-let addHorizontalColorLine posX1 posX2 posY opacity (color:string) = // TODO: Line instead of polygon?
-    let points = sprintf $"{posX1},{posY} {posX2},{posY}"
-    let outlineColor = outlineColor color
-    [makePolygon points {defaultPolygon with Fill = "olcolor"; Stroke=outlineColor; StrokeWidth = "2.0"; FillOpacity = opacity}]
-
-/// Takes points, height and width of original shape and returns the points for it given a rotation / flipped status.
-/// Degree0 rotation has TopLeft = top left coordinate of the outline, which is a box of dimensions W X H.
-/// Rotation rotates the box about its centre point, keeping TopLeft fixed.
-let rotatePoints (points) (centre:XYPos) (transform:STransform) = 
-    let offset = 
-            match transform.Rotation with
-            | Degree0 | Degree180 -> centre
-            | Degree90 | Degree270 -> {X = centre.Y; Y = centre.X}
-
-    let relativeToCentre = Array.map (fun x -> x - centre)
-    let rotateAboutCentre pointsIn = 
-        match transform.Rotation with
-        | Degree0   -> pointsIn
-        | Degree270 -> Array.map (fun (pos:XYPos) -> {X = -pos.Y ; Y = pos.X}) pointsIn
-        | Degree180 -> Array.map (fun (pos:XYPos) -> {X = -pos.X ; Y = -pos.Y}) pointsIn
-        | Degree90  -> Array.map (fun (pos:XYPos) -> {X = pos.Y ; Y = -pos.X}) pointsIn
-
-    let relativeToTopLeft = Array.map (fun x -> x + offset ) 
-    /// Flips the points, needed some hacks to avoid saving transforms somewhere / saving current points
-    /// Also can't guarantee it will work if there are changes to rotation / flip with funkier shapes
-    let flipIfNecessary pts =
-        if not transform.flipped then pts
-        else
-            match transform.Rotation with
-            | _ -> Array.map (fun (point:XYPos) -> {X = -point.X; Y = point.Y}) pts
-
-    points
-    |> relativeToCentre
-    |> rotateAboutCentre
-    |> flipIfNecessary
-    |> relativeToTopLeft
-
-
-/// --------------------------------------- SYMBOL DRAWING ------------------------------------------------------ ///  
-
-
-
-let drawSymbol (symbol:Symbol) (theme:ThemeType) =
-    let appear = symbol.Appearance
-    let colour = appear.Colour
-    let showPorts = appear.ShowPorts
-    // let showOutputPorts = appear.ShowOutputPorts
-    let opacity = appear.Opacity
-    let comp = symbol.Component
-    let h,w = getRotatedHAndW symbol
-    let H = float comp.H*(Option.defaultValue 1.0 symbol.VScale)
-    let W = float comp.W*(Option.defaultValue 1.0 symbol.HScale)
-    let transform = symbol.STransform
-
-    let mergeSplitLine pos msb lsb  =
-        let text = 
-            match msb = lsb, msb >= lsb with
-            | _, false -> ""
-            | true, _ -> sprintf $"({msb})"
-            | false, _ -> sprintf $"({msb}:{lsb})"
-        addText pos text "middle" "bold" Constants.mergeSplitTextSize
-
-
-    let busSelectLine msb lsb  =
-        let text = 
-            match msb = lsb  with
-            | true -> sprintf $"({lsb})"
-            | false -> sprintf $"({msb}:{lsb})"
-        let pos, align = 
-            let rotate' = 
-                if not transform.flipped then 
-                    transform.Rotation
-                else
-                    match transform.Rotation with 
-                    | Degree90 -> Degree270 | Degree270 -> Degree90 | r -> r
-            match rotate' with
-            | Degree0 -> {X=w/2.; Y= h/2. + 7.}, "middle"
-            | Degree180 -> {X=w/2.; Y= -8.}, "middle"
-            | Degree270 -> {X= 4.; Y=h/2. - 7.}, "end"
-            | Degree90 -> {X= 5.+ w/2.; Y=h/2. }, "start"
-        addText pos text align "bold" Constants.busSelectTextSize
-
-    let clockTxtPos = 
-        match transform.Rotation, transform.flipped with
-        | Degree0, false -> {X = 17.; Y = H - 13.}
-        | Degree180, true -> {X = 17.; Y = 2.}
-        | Degree90, false -> {X = float w - 8.; Y = float h - 20.}
-        | Degree270, true ->  {X = float w - 10.; Y = 11.}
-        | Degree180, false -> {X = W - 19.; Y = 2.}
-        | Degree0, true -> {X = W - 17.; Y = H - 13.}
-        | Degree270, false -> {X = 10.; Y = 11.}
-        | Degree90, true -> {X = 8.; Y = float h - 20.}
-
-    /// Points that define the edges of the symbol
-    let points =
-        let toString = Array.fold (fun x (pos:XYPos) -> x + (sprintf $" {pos.X},{pos.Y}")) "" 
-        let originalPoints =
-            match comp.Type with
-            // legacy component: to be deleted
-            | Input _
-            | Input1 _ |Output _ -> 
-                [|{X=0;Y=0};{X=0;Y=H};{X=W*4./5.;Y=H};{X=W;Y=H/2.};{X=W*0.8;Y=0}|] 
-            //| Output _ -> 
-            //    [|{X=W/5.;Y=0};{X=0;Y=H/2.};{X=W/5.;Y=H};{X=W;Y=H};{X=W;Y=0}|]
-            | Constant1 _ -> 
-                [|{X=W;Y=H/2.};{X=W/2.;Y=H/2.};{X=0;Y=H};{X=0;Y=0};{X=W/2.;Y=H/2.}|]
-            | IOLabel ->
-                [|{X=0.;Y=H/2.};{X=W;Y=H/2.}|]
-            | Viewer _ ->
-                [|{X=W/5.;Y=0};{X=0;Y=H/2.};{X=W/5.;Y=H};{X=W;Y=H};{X=W;Y=0}|]
-            | MergeWires -> 
-                [|{X=0;Y=H/6.};{X=W/2.;Y=H/6.};{X=W/2.;Y=H/2.};{X=W;Y=H/2.};{X=W/2.;Y=H/2.};{X=W/2.;Y=5.*H/6.};{X=0;Y=5.*H/6.};{X=W/2.;Y=5.*H/6.};{X=W/2.;Y=H/6.}|]
-            | SplitWire _ -> 
-                [|{X=W;Y=H/6.};{X=W/2.;Y=H/6.};{X=W/2.;Y=H/2.};{X=0;Y=H/2.};{X=W/2.;Y=H/2.};{X=W/2.;Y=5.*H/6.};{X=W;Y=5.*H/6.};{X=W/2.;Y=5.*H/6.};{X=W/2.;Y=H/6.}|]
-            // EXTENSION: |Mux4|Mux8 ->(sprintf "%i,%i %i,%f  %i,%f %i,%i" 0 0 w (float(h)*0.2) w (float(h)*0.8) 0 h )
-            // EXTENSION: | Demux4 |Demux8 -> (sprintf "%i,%f %i,%f %i,%i %i,%i" 0 (float(h)*0.2) 0 (float(h)*0.8) w h w 0)
-            | Demux2 | Demux4 | Demux8 ->
-                [|{X=0;Y=0.3*W};{X=0;Y=H-0.3*W};{X=W;Y=H};{X=W;Y=0}|]
-            | Mux2 | Mux4 | Mux8 -> 
-                [|{X=0;Y=0};{X=0;Y=H};{X=W;Y=H-0.3*W};{X=W;Y=0.3*W}|]
-            | BusSelection _ -> 
-                [|{X=0;Y=H/2.}; {X=W;Y=H/2.}|]
-            | BusCompare _ -> 
-                [|{X=0;Y=0};{X=0;Y=H};{X=W*0.6;Y=H};{X=W*0.8;Y=H*0.7};{X=W;Y=H*0.7};{X=W;Y =H*0.3};{X=W*0.8;Y=H*0.3};{X=W*0.6;Y=0}|]
-            | Not | Nand | Nor | Xnor -> 
-                [|{X=0;Y=0};{X=0;Y=H};{X=W;Y=H};{X=W;Y=H/2.};{X=W+9.;Y=H/2.};{X=W;Y=H/2.-8.};{X=W;Y=H/2.};{X=W;Y=0}|]
-            | DFF | DFFE | Register _ | RegisterE _ | ROM1 _ |RAM1 _ | AsyncRAM1 _ 
-            | Counter _ | CounterNoEnable _ 
-            | CounterNoLoad _ | CounterNoEnableLoad _ -> 
-                [|{X=0;Y=H-13.};{X=8.;Y=H-7.};{X=0;Y=H-1.};{X=0;Y=0};{X=W;Y=0};{X=W;Y=H};{X=0;Y=H}|]
-            | Custom x when symbol.IsClocked = true -> 
-                [|{X=0;Y=H-13.};{X=8.;Y=H-7.};{X=0;Y=H-1.};{X=0;Y=0};{X=W;Y=0};{X=W;Y=H};{X=0;Y=H}|]
-            | NbitSpreader _ ->
-                [|{X=0;Y=H/2.};{X=W*0.4;Y=H/2.};{X=W*0.4;Y=H};{X=W*0.4;Y=0.};{X=W*0.4;Y=H/2.};{X=W;Y=H/2.}|]
-            | _ -> 
-                [|{X=0;Y=0};{X=0;Y=H};{X=W;Y=H};{X=W;Y=0}|]
-        rotatePoints originalPoints {X=W/2.;Y=H/2.} transform
-        |> toString 
-
-
-
-    let additions =       // Helper function to add certain characteristics on specific symbols (inverter, enables, clocks)
-        let mergeWiresTextPos =
-            let textPoints = rotatePoints [|{X=W/5.;Y=H/6.+2.};{X=W/5.;Y=H*5./6.+2.};{X=W*0.75;Y=H/2.+2.}|] {X=W/2.;Y=H/2.} transform
-            match transform.Rotation with
-            | Degree90 | Degree270 -> Array.map (fun pos -> pos + {X=12.;Y=0}) textPoints
-            | Degree180 -> Array.map (fun pos -> pos + {X=0;Y= +5.}) textPoints
-            | _ -> textPoints
-        let splitWiresTextPos =
-            let textPoints = rotatePoints [|{X=W*0.75;Y=H/6.+2.};{X=W*0.75;Y=H*5./6.+2.};{X=W/4.;Y=H/2.+2.}|] {X=W/2.;Y=H/2.} transform
-            match transform.Rotation with
-            | Degree90 | Degree270 -> Array.map (fun pos -> pos + {X=12.;Y=0}) textPoints
-            | Degree180 -> Array.map (fun pos -> pos + {X=0;Y= +5.}) textPoints
-            | _ -> textPoints
-        let NbitSpreaderTextPos =
-            let textPoints = rotatePoints [|{X=W/4.;Y=H/2.+2.};{X=W*0.7;Y=H/2.+4.}|] {X=W/2.;Y=H/2.} transform
-            match transform.Rotation with
-            | Degree90 -> Array.map (fun pos -> pos + {X=13.;Y=(-5.0)}) textPoints
-            | Degree180 -> Array.map (fun pos -> pos + {X=0;Y= +8.}) textPoints
-            | Degree270 -> Array.map (fun pos -> pos + {X=18.;Y=(-5.0)}) textPoints
-            | _ -> textPoints
-        let rotate1 pos = 
-            match rotatePoints [|pos|] {X=W/2.;Y=H/2.} transform with 
-            | [|pos'|]-> pos' 
-            | _ -> failwithf "What? Can't happen"
-
-        match comp.Type with
-        | MergeWires -> 
-            let lo, hi = 
-                match symbol.InWidth0, symbol.InWidth1  with 
-                | Some n, Some m  -> n, m
-                | _ -> -1,-1
-            let msb = hi + lo - 1
-            let midb = lo
-            let midt = lo - 1
-            let values = [(midt,0);(msb,midb);(msb,0)]
-            List.fold (fun og i ->
-                og @ mergeSplitLine 
-                        mergeWiresTextPos[i] 
-                        (fst values[i]) 
-                        (snd values[i])) [] [0..2]
-        | NbitSpreader n -> 
-            //let lo = 1
-            //let msb = hi + lo - 1
-            //let midb = lo
-            //let midt = lo - 1
-            let values = [(-1,0);((n-1),0)]
-            List.fold (fun og i ->
-                og @ mergeSplitLine 
-                        NbitSpreaderTextPos[i] 
-                        (fst values[i]) 
-                        (snd values[i])) [] [0..1]
-        | SplitWire mid -> 
-            let msb, mid' = match symbol.InWidth0 with | Some n -> n - 1, mid | _ -> -100, -50
-            let midb = mid'
-            let midt = mid'-1
-            let values = [(midt,0);(msb,midb);(msb,0)]
-            List.fold (fun og i -> 
-                og @ mergeSplitLine 
-                        splitWiresTextPos[i] 
-                        (fst values[i]) 
-                        (snd values[i])) [] [0..2]
-        | DFF | DFFE | Register _ |RegisterE _ | ROM1 _ |RAM1 _ | AsyncRAM1 _ | Counter _ | CounterNoEnable _ | CounterNoLoad _ | CounterNoEnableLoad _  -> 
-            (addText clockTxtPos " clk" "middle" "normal" "12px")
-        | BusSelection(nBits,lsb) ->           
-            busSelectLine (lsb + nBits - 1) lsb
-        | Constant1 (_, _, dialogVal) -> 
-            let align, yOffset, xOffset= 
-                match transform.flipped, transform.Rotation with
-                | false, Degree180
-                | true, Degree0 -> "end",0.,5.
-                | _, Degree90 -> "end",-15.,-5.
-                | _, Degree270 -> "end",0.,-5.
-                | _ -> "start",0.,-5.
-            let fontSize = if dialogVal.Length < 2 then "14px" else "12px"
-            addText {X = w/2. + xOffset; Y = h/1.5 + yOffset}  dialogVal align "normal" fontSize
-        | BusCompare (_,y) -> 
-            (addText {X = w/2.-2.; Y = h/2.7-1.} ("=" + NumberHelpers.hex(int y)) "middle" "bold" "10px")
-        // legacy component type: to be deleted
-        | Input x
-        | Input1 (x, _) | Output x-> 
-            (addText {X = w/2.; Y = h/2.7} (busTitleAndBits "" x) "middle" "normal" "12px")
-        | Viewer (x) -> 
-            (addText {X = w/2.; Y = h/2.7 - 1.25} (busTitleAndBits "" x) "middle" "normal" "9px")
-        | _ when symbol.IsClocked -> 
-            (addText (Array.head (rotatePoints [|{X = 15.; Y = float H - 11.}|] {X=W/2.;Y=H/2.} transform )) " clk" "middle" "normal" "12px")
-        | _ -> []
-
-    let outlineColour, strokeWidth =
-        match comp.Type with
-        | SplitWire _ | MergeWires -> outlineColor colour, "2.0"
-        |NbitSpreader _ -> outlineColor colour, "4.0"
-        | IOLabel -> outlineColor colour, "4.0"
-        | BusSelection _ -> outlineColor colour, "4.0"
-        | _ -> "black", "1.0"
-    
-
-
-    /// to deal with the label
-    let addComponentLabel (comp: Component) transform colour = 
-        let weight = Constants.componentLabelStyle.FontWeight // bold or normal
-        let style = {Constants.componentLabelStyle with FontWeight = weight}
-        let box = symbol.LabelBoundingBox
-        let margin = 
-            match comp.Type with
-            | BusSelection _ | IOLabel -> Constants.thinComponentLabelOffsetDistance
-            | _ -> Constants.componentLabelOffsetDistance
-
-        // uncomment this to display label bounding box corners for testing new fonts etc.
-        (*let dimW = {X=box.W;Y=0.}
-        let dimH = {X=0.;Y=box.H}
-        let corners = 
-            [box.TopLeft; box.TopLeft+dimW; box.TopLeft+dimH; box.TopLeft+dimW+dimH]
-            |> List.map (fun c -> 
-                let c' = c - symbol.Pos
-                makeCircle (c'.X) (c'.Y) {defaultCircle with R=3.})*)
-        let pos = box.TopLeft - symbol.Pos + {X=margin;Y=margin} + Constants.labelCorrection
-        let text = addStyledText {style with DominantBaseline="hanging"} pos comp.Label
-        match colour with
-        | "lightgreen" ->
-            let x,y = pos.X - margin*0.8, pos.Y - margin*0.8
-            let w,h = box.W - margin*0.4, box.H - margin * 0.4
-            let polyStyle = {defaultPolygon with Fill = "lightgreen"; StrokeWidth = "0"}
-            let poly = makePolygon $"{x},{y} {x+w},{y} {x+w},{y+h} {x},{y+h}" polyStyle 
-            [ poly ; text ]
-        | _ ->
-            [text] // add ;corners (uncommenting corners) for box corner display
-
-
-
- 
-            
-    let labelcolour = outlineColor symbol.Appearance.Colour
-    let legendOffset (compWidth: float) (compHeight:float) (symbol: Symbol) : XYPos=
-        let pMap = symbol.PortMaps.Order
-        let vertFlip = symbol.STransform.Rotation = Degree180
-        let getNum  (edge: Edge) = 
-            Map.tryFind edge pMap
-            |> Option.map (fun lst -> lst.Length)
-            |> Option.defaultValue 0
-        let lhsPortNum = getNum Edge.Left
-        let rhsPortNum = getNum Edge.Right
-        let offset:XYPos = 
-            match lhsPortNum % 2, rhsPortNum % 2, symbol.Component.Type with
-            | _, _, Not -> {X=0;Y=0}
-            | _, _, IsBinaryGate -> {X=0;Y=0}
-            | 1, 1, _ -> {X = 0.; Y = Constants.legendVertOffset * (if vertFlip then 0.5 else -3.)}
-            | 0, 0, _ -> {X = 0.; Y = 0.}
-            | 1, 0, _ -> {X = 10.; Y = 0.}
-            | 0, 1, _ -> {X = -10.; Y = 0.}
-            | _ -> failwithf "What? Can't happen"
-
-        {X=compWidth / 2.; Y=compHeight / 2. - 7.} + offset
-    let legendFontSize (ct:ComponentType) =
-        match ct with
-        | Custom _ -> "16px"
-        | _ -> "14px"
-
-    // Put everything together 
-    (drawPorts PortType.Output comp.OutputPorts showPorts symbol)
-    |> List.append (drawPorts PortType.Input comp.InputPorts showPorts symbol)
-    |> List.append (drawPortsText (comp.InputPorts @ comp.OutputPorts) (portNames comp.Type) symbol)
-    |> List.append (addLegendText 
-                        (legendOffset w h symbol) 
-                        (getComponentLegend comp.Type transform.Rotation) 
-                        "middle" 
-                        "bold" 
-                        (legendFontSize comp.Type))
-    |> List.append (addComponentLabel comp transform labelcolour)
-    |> List.append (additions)
-    |> List.append (drawMovingPortTarget symbol.MovingPortTarget symbol points)
-    |> List.append (createBiColorPolygon points colour outlineColour opacity strokeWidth comp)
-
-
-
-let init () = 
-    { 
-        Symbols = Map.empty; CopiedSymbols = Map.empty
-        Ports = Map.empty ; InputPortsConnected= Set.empty
-        OutputPortsConnected = Map.empty; Theme = Colourful
-    }, Cmd.none
-
-//----------------------------View Function for Symbols----------------------------//
-type private RenderSymbolProps =
-    {
-        Symbol : Symbol 
-        Dispatch : Dispatch<Msg>
-        key: string
-        Theme: ThemeType
-    }
-
-/// View for one symbol. Using FunctionComponent.Of to improve efficiency (not printing all symbols but only those that are changing)
-let private renderSymbol =
-    
-    FunctionComponent.Of(
-        fun (props : RenderSymbolProps) ->
-            let symbol = props.Symbol
-            let ({X=fX; Y=fY}:XYPos) = symbol.Pos
-            let appear = symbol.Appearance
-            g ([ Style [ Transform(sprintf $"translate({fX}px, {fY}px)") ] ]) 
-                (drawSymbol props.Symbol props.Theme)
-            
-        , "Symbol"
-        , equalsButFunctions
-        )
-    
-/// View function for symbol layer of SVG
-let MapsIntoLists map =
-    let listMoving = 
-        Map.filter (fun _ sym -> not sym.Moving) map
-        |>Map.toList
-        |>List.map snd
-    let listNotMoving =
-        Map.filter (fun _ sym -> sym.Moving) map
-        |>Map.toList
-        |>List.map snd
-    listMoving @ listNotMoving
-
-
-let view (model : Model) (dispatch : Msg -> unit) =    
-    /// View function for symbol layer of SVG
-    let toListOfMovingAndNot map =
-        let listMoving = 
-            Map.filter (fun _ sym -> not sym.Moving) map
-            |> Map.toList
-            |> List.map snd
-        let listNotMoving =
-            Map.filter (fun _ sym -> sym.Moving) map
-            |> Map.toList
-            |> List.map snd
-        listMoving @ listNotMoving
-
-    let start = TimeHelpers.getTimeMs()
-    model.Symbols
-    |> toListOfMovingAndNot
-    |> List.map (fun ({Id = ComponentId id} as symbol) ->
-        renderSymbol
-            {
-                Symbol = symbol
-                Dispatch = dispatch
-                key = id
-                Theme = model.Theme
-            }
-    )
-    |> ofList
-    |> TimeHelpers.instrumentInterval "SymbolView" start
-
->>>>>>> ed25091c
-
-
 //--------------------- GETTING PORTS AND THEIR LOCATIONS INTERFACE FUNCTIONS-------------------------------
 // Helpers
 /// Returns the center coordinates of a Symbol
