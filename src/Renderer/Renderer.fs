﻿module Renderer

open Elmish
open Elmish.React
open Elmish.Debug
open Elmish.HMR

open Fable.Core
open Fable.Core.JsInterop
open Browser.Types
open Electron
open Electron.Helpers
open ModelType


let isMac = Node.Api.``process``.platform = Node.Base.Darwin

(****************************************************************************************************
*
*                                  MENU HELPER FUNCTIONS
*
****************************************************************************************************)

let exitApp() =
    electron.ipcRenderer.send("exit-the-app",[||])

let menuSeparator =
   let sep = createEmpty<MenuItemOptions>
   sep.``type`` <- MenuItemType.Separator
   sep

/// Make action menu item from name, opt key to trigger, and action.
let makeItem (label : string) (accelerator : string option) (iAction : KeyboardEvent -> unit) =
   let handlerCaster f = System.Action<MenuItem, BrowserWindow, KeyboardEvent> f 
   let item = createEmpty<MenuItemOptions>
   item.label <- label
   match accelerator with | Some a -> item.accelerator <- a | _ -> ()
   item.click <- handlerCaster (fun _ _ keyEvent-> iAction keyEvent)
   item

/// Make role menu from name, opt key to trigger, and action.
let makeRoleItem label accelerator role =
   let item = makeItem label accelerator (fun _ -> ())
   item.role <- role
   item

/// make conditional menu item from condition, name, opt key to trigger, and role
let makeCondRoleItem cond label accelerator role =
   let item = makeItem label accelerator (fun _ -> ())
   item.role <- role
   item.visible <- cond
   item

/// make conditional menu item from condition, name, opt key to trigger, and action
let makeCondItem cond label accelerator action =
   let item = makeItem label accelerator action
   item.visible <- cond
   item


let makeElmItem (label:string) (accelerator : string) (action : unit -> unit) =
    jsOptions<MenuItemOptions> <| fun item ->
        item.label <- label
        item.accelerator <- accelerator
        item.click <- fun _ _ _ -> action()


/// Make a new menu from a a list of menu items
let makeMenu (topLevel: bool) (name : string) (table : MenuItemOptions list) =
   let subMenu = createEmpty<MenuItemOptions>
   subMenu.``type`` <- if topLevel then MenuItemType.Normal else MenuItemType.SubMenu
   subMenu.label <- name
   subMenu.submenu <- U2.Case1 (table |> Array.ofList)
   subMenu    

let displayPerformance n m = Helpers.checkPerformance n m JSHelpers.startTimer JSHelpers.stopAndLogTimer


let fileMenu (dispatch) =
    makeMenu false "Sheet" [
        makeItem "New Sheet" (Some "CmdOrCtrl+N") (fun ev -> dispatch (MenuAction(MenuNewFile,dispatch)))
        makeItem "Save Sheet" (Some "CmdOrCtrl+S") (fun ev -> dispatch (MenuAction(MenuSaveFile,dispatch)))
        makeItem "Print Sheet" (Some "CmdOrCtrl+P") (fun ev -> dispatch (MenuAction(MenuPrint,dispatch)))
        makeItem "Exit Issie" None (fun ev -> exitApp())
        makeItem ("About Issie " + Version.VersionString) None (fun ev -> PopupView.viewInfoPopup dispatch)
        makeCondItem (JSHelpers.debugLevel <> 0 && not isMac) "Restart app" None (fun _ -> 
            let webContents = electron.remote.getCurrentWebContents()
            webContents.reload())
        makeCondItem (JSHelpers.debugLevel <> 0 && not isMac) "Trace all" None (fun _ -> 
            JSHelpers.debugTrace <- Set.ofList ["update";"view"])
        makeCondItem (JSHelpers.debugLevel <> 0 && not isMac) "Trace off" None (fun _ -> 
            JSHelpers.debugTrace <- Set.ofList [])
        makeCondItem (JSHelpers.debugLevel <> 0 && not isMac) "Run performance check" None (fun _ -> 
            displayPerformance 100 1000000)
<<<<<<< HEAD


=======
>>>>>>> 6cb96b8a

    ]

let viewMenu dispatch =
    let devToolsKey = if isMac then "Alt+Command+I" else "Ctrl+Shift+I"
    makeMenu false "View" [
        makeRoleItem "Toggle Fullscreen" (Some "F11") MenuItemRole.ToggleFullScreen
        menuSeparator
        makeRoleItem "Zoom  In" (Some "CmdOrCtrl+Plus") MenuItemRole.ZoomIn
        makeRoleItem "Zoom  Out" (Some "CmdOrCtrl+-") MenuItemRole.ZoomOut
        makeRoleItem "Reset Zoom" (Some "CmdOrCtrl+0") MenuItemRole.ResetZoom
        menuSeparator
        makeItem "Diagram Zoom In" (Some "CmdOrCtrl+z") (fun ev -> dispatch <| MenuAction(MenuZoom 1.25, dispatch))
        makeItem "Diagram Zoom Out" (Some "CmdOrCtrl+y") (fun ev -> dispatch <| MenuAction(MenuZoom (1. / 1.25), dispatch))
        menuSeparator
        makeCondItem (JSHelpers.debugLevel <> 0) "Toggle Dev Tools" (Some devToolsKey) (fun _ -> 
            let webContents = electron.remote.getCurrentWebContents()
            webContents.toggleDevTools())
    ]


// Editor Keybindings (also items on Edit menu)
// Use Elmish subscriptions to attach external source of events such as keyboard
// shortcuts. According to electron documentation, the way to configure keyboard
// shortcuts is by creating a menu.
let editMenu dispatch =
    let dispatch = ModelType.KeyboardShortcutMsg >> dispatch

    jsOptions<MenuItemOptions> <| fun invisibleMenu ->
        invisibleMenu.``type`` <- MenuItemType.SubMenu
        invisibleMenu.label <- "Edit"
        invisibleMenu.visible <- true
        invisibleMenu.submenu <-
            [| makeElmItem "Save Sheet" "CmdOrCtrl+S" (fun () -> dispatch ModelType.CtrlS)
               makeElmItem "Copy" "Alt+C" (fun () -> dispatch ModelType.AltC)
               makeElmItem "Paste" "Alt+V" (fun () -> dispatch ModelType.AltV)
               makeElmItem "Delete"  (if isMac then "Backspace" else "delete") (fun () -> dispatch ModelType.DEL)
               makeElmItem "Undo" "Alt+Z" (fun () -> dispatch ModelType.AltZ)
               makeElmItem "Redo" "Alt+Shift+Z" (fun () -> dispatch ModelType.AltShiftZ) |]
            |> U2.Case1

let attachMenusAndKeyShortcuts dispatch =
    let sub dispatch =
        let menu = 
            [|

                fileMenu dispatch

                editMenu dispatch 

                viewMenu dispatch
            |]          
            |> Array.map U2.Case1
            |> electron.remote.Menu.buildFromTemplate   
        menu.items.[0].visible <- Some true
        electron.remote.app.applicationMenu <- Some menu

    Cmd.ofSub sub    

// This setup is useful to add other pages, in case they are needed.

type Model = ModelType.Model

type Messages = ModelType.Msg

// -- Init Model

let init() = 
    JSHelpers.setDebugLevel()
    DiagramMainView.init(), Cmd.none


// -- Create View

let view model dispatch = DiagramMainView.displayView model dispatch

// -- Update Model

let update msg model = Update.update msg model

printfn "Starting renderer..."

Program.mkProgram init update view
|> Program.withReactBatched "app"
|> Program.withSubscription attachMenusAndKeyShortcuts
|> Program.run<|MERGE_RESOLUTION|>--- conflicted
+++ resolved
@@ -92,11 +92,6 @@
             JSHelpers.debugTrace <- Set.ofList [])
         makeCondItem (JSHelpers.debugLevel <> 0 && not isMac) "Run performance check" None (fun _ -> 
             displayPerformance 100 1000000)
-<<<<<<< HEAD
-
-
-=======
->>>>>>> 6cb96b8a
 
     ]
 
