(*
    FileMenuView.fs

    View for the top menu, and related functionalities.
*)

module FileMenuView

open Fulma
open Fable.React
open Fable.React.Props

open Helpers
open JSHelpers
open DiagramStyle
open DiagramMessageType
open DiagramModelType
open CommonTypes
open FilesIO
open Extractor
open PopupView
open System

/// Check a single custom component for correct I/Os
let checkCustomForOkIOs  (c:Component) (args:CustomComponentType) =
    let inouts = c.InputPorts, c.OutputPorts
    let name = args.Name
    Ok ()

/// Custom components have I/Os which are the same (names) as the I/Os in the corresponding sheet
/// This can change if a sheet made into a custom component is edited
/// We do this check whenever a new sheet is opened
let private checkCustomComponentsOk ((comps,_): CanvasState) (others: LoadedComponent list) dispatch : Unit =
    comps
    |> List.collect (function | {Type=Custom args} as c -> [checkCustomForOkIOs c args] | _ -> [])
    |> tryFindError
    |> function | Ok _ -> ()
                | Error s -> 
                    dispatch SetFilesNotification  (str "Sheet %s is used as a custom component in sheet %s \n \
                                                    but has been edited to change I/Os. Delete and recreate the component")
                    ()


/// returns a string option representig the current file name if file is loaded, otherwise None
let getCurrFile (model: Model) =
    match model.CurrProject with
    | Some proj -> Some proj.OpenFileName
    | None -> None

/// returns a WaveSimModel option if a file is loaded, otherwise None
let currWS (model: Model) =
    match getCurrFile model with
    | Some fileName when Map.containsKey fileName (fst model.WaveSim) -> Some (fst model.WaveSim).[fileName]
    | _ -> None

   
let private displayFileErrorNotification err dispatch =
    errorNotification err CloseFilesNotification
    |> SetFilesNotification
    |> dispatch

let private loadStateIntoCanvas state model dispatch =
    dispatch <| SetHighlighted([], []) // Remove current highlights.
    model.Diagram.ClearCanvas() // Clear the canvas.
    // Finally load the new state in the canvas.
    let components, connections = state
    List.map model.Diagram.LoadComponent components |> ignore
    List.map (model.Diagram.LoadConnection true) connections |> ignore
    model.Diagram.FlushCommandStack() // Discard all undo/redo.
    // Run the a connection widhts inference.
    InferWidths()
    |> JSDiagramMsg
    |> dispatch
    // Set no unsaved changes.
    SetHasUnsavedChanges false
    |> JSDiagramMsg
    |> dispatch
    // set autosave status clean

/// extract SavedwaveInfo from model to be saved
let getSavedWave (model:Model) wsModel2SavedWaveInfoFunc : SavedWaveInfo option = 
    match currWS model with
    | Some wSMod -> wsModel2SavedWaveInfoFunc wSMod |> Some
    | None -> None


/// add waveInfo to model
let setSavedWave compIds savedWaveInfo2wsModelFunc (wave: SavedWaveInfo option) model : Model =
    match wave, getCurrFile model with
    | None, _ -> model
    | Some waveInfo, Some fileName -> 
        { model with WaveSim = Map.add fileName (savedWaveInfo2wsModelFunc compIds model waveInfo) 
                                                (fst model.WaveSim), 
                               snd model.WaveSim }
    | Some waveInfo, _ -> model
            

/// Save the file currently open.
let saveOpenFileAction isAuto model wsModel2SavedWaveInfoFunc =
    match model.Diagram.GetCanvasState (), model.CurrProject with
    | None, _ | _, None -> ()
    | Some jsState, Some project ->
        extractState jsState
        |> (fun state -> 
                let savedState = state, getSavedWave model wsModel2SavedWaveInfoFunc
                if isAuto then
                    saveAutoStateToFile project.ProjectPath project.OpenFileName savedState
                else 
                    saveStateToFile project.ProjectPath project.OpenFileName savedState
                    removeFileWithExtn ".dgmauto" project.ProjectPath project.OpenFileName)


let private getFileInProject name project = project.LoadedComponents |> List.tryFind (fun comp -> comp.Name = name)

let private isFileInProject name project =
    getFileInProject name project
    |> function
    | None -> false
    | Some _ -> true

/// Create a new empty .dgm file and return corresponding loaded component.
let private createEmptyDiagramFile projectPath name =
    createEmptyDgmFile projectPath name

    {   
        Name = name
        TimeStamp = System.DateTime.Now
        WaveInfo = None
        FilePath = pathJoin [| projectPath; name + ".dgm" |]
        CanvasState = [],[]
        InputLabels = []
        OutputLabels = []
    }

let updateLoadedComponents name (setFun: LoadedComponent -> LoadedComponent) (lcLst: LoadedComponent list) =
    let n = List.tryFindIndex (fun (lc: LoadedComponent) -> lc.Name = name) lcLst
    match n with
    | None -> failwithf "Can't find name='%s' in components:%A" name lcLst
    | Some n ->
        List.mapi (fun i x -> if i = n then setFun x else x) lcLst

/// load a new project as defined by parameters
let setupProject (pPath:string) (sheetName: string) (ldComps: LoadedComponent list) (model: Model) (dispatch: Msg->Unit)=
    let openFileName, openFileState =
        match ldComps with
        | [] -> // No files in the project. Create one and open it.
            createEmptyDgmFile pPath "main"
            "main", ([],[])
        | comps ->
            // load sheetName
            match comps |> List.tryFind (fun comp -> comp.Name = sheetName) with
            | None -> failwithf "What? can't find sheet %s in loaded sheets %A" sheetName (comps |> List.map (fun c -> c.Name))
            | Some comp -> comp.Name, comp.CanvasState
    dispatch EndSimulation // End any running simulation.
    //
    loadStateIntoCanvas openFileState model dispatch
    {
        ProjectPath = pPath
        OpenFileName =  openFileName
        LoadedComponents = ldComps
    }
    |> SetProject |> dispatch

/// Open the specified file.
let private openFileInProject wsModel2SavedWaveInfoFunc name project model dispatch =
    match getFileInProject name project with
    | None -> log <| sprintf "Warning: openFileInProject could not find the component %s in the project" name
    | Some loadedComponent ->
        saveOpenFileAction false model wsModel2SavedWaveInfoFunc
        let oldState = 
            model.Diagram.GetCanvasState()
            |> Option.map extractState
            |> Option. defaultValue <| failwithf "What? Current file %A has no canvas to save" project.OpenFileName
        saveOpenFileAction false model wsModel2SavedWaveInfoFunc
        // make sure correct file gets opened.
        let lcs = 
            project.LoadedComponents 
<<<<<<< HEAD
            //|> updateLoadedComponents project.OpenFileName (fun _ -> oldState) // update old file
            |> updateLoadedComponents name (fun lc -> {lc with TimeStamp = DateTime.Now}) // make sure desired file gets opened
        setupProject project.ProjectPath lcs model dispatch
=======
            |> updateLoadedComponents project.OpenFileName (fun lc -> Option.defaultValue lc oldLc') // update old file
        setupProject project.ProjectPath name lcs model dispatch
>>>>>>> 26942452
        dispatch EndSimulation // End any running simulation.

/// Remove file.
let private removeFileInProject wsModel2SavedWaveInfoFunc name project model dispatch =
    removeFile project.ProjectPath name
    removeFile project.ProjectPath (name + "auto")
    // Remove the file from the dependencies and update project.
    let newComponents = List.filter (fun (lc: LoadedComponent) -> lc.Name <> name) project.LoadedComponents
    // Make sure there is at least one file in the project.
    let newComponents =
        match List.isEmpty newComponents with
        | false -> newComponents
        | true -> [ (createEmptyDiagramFile project.ProjectPath "main") ]

    let project = { project with LoadedComponents = newComponents }
    project
    |> SetProject
    |> dispatch
    // If the file was displayed, open and display another one instead.
    // It is safe to access position 0 as we are guaranteed that there is at
    // least one element in newComponents.
    assertThat (not <| List.isEmpty project.LoadedComponents) "removeFileInProject"
    match name = project.OpenFileName with
    | false -> ()
    | true -> openFileInProject wsModel2SavedWaveInfoFunc project.LoadedComponents.[0].Name project model dispatch

/// Create a new file in this project and open it automatically.
let addFileToProject wsModel2SavedWaveInfoFunc model dispatch =
    match model.CurrProject with
    | None -> log "Warning: addFileToProject called when no project is currently open"
    | Some project ->
        // Prepare dialog popup.
        let title = "Add sheet to project"

        let before =
            fun (dialogData: PopupDialogData) ->
                let dialogText = getText dialogData

                let maybeWarning =
                    if isFileInProject dialogText project
                    then div [ Style [ Color "red" ] ] [ str "This sheet already exists." ]
                    else div [] []
                div []
                    [ str "A new sheet will be created at:"
                      br []
                      str <| pathJoin
                                 [| project.ProjectPath
                                    dialogText + ".dgm" |]
                      maybeWarning ]

        let placeholder = "Insert design sheet name"
        let body = dialogPopupBodyOnlyText before placeholder dispatch
        let buttonText = "Add"

        let buttonAction =
            fun (dialogData: PopupDialogData) ->
                // Save current file.
                saveOpenFileAction false model wsModel2SavedWaveInfoFunc
                // Create empty file.
                let name = getText dialogData
                createEmptyDgmFile project.ProjectPath name
                // Add the file to the project.
                let newComponent = {
                    Name = name
                    TimeStamp = System.DateTime.Now
                    WaveInfo = None
                    FilePath = pathJoin [|project.ProjectPath; name + ".dgm"|]
                    CanvasState = [],[]
                    InputLabels = []
                    OutputLabels = []
                }
                let updatedProject =
                    { project with
                          LoadedComponents = newComponent :: project.LoadedComponents
                          OpenFileName = name }
                // Update the project.
                updatedProject
                |> SetProject
                |> dispatch
                // Open the file.
                openFileInProject wsModel2SavedWaveInfoFunc name updatedProject model dispatch
                // Close the popup.
                dispatch ClosePopup
                dispatch EndSimulation // End any running simulation.

        let isDisabled =
            fun (dialogData: PopupDialogData) ->
                let dialogText = getText dialogData
                (isFileInProject dialogText project) || (dialogText = "")

        dialogPopup title body buttonText buttonAction isDisabled dispatch

/// Close current project, if any.
let private closeProject model dispatch _ =
    dispatch EndSimulation // End any running simulation.
    dispatch CloseProject
    model.Diagram.ClearCanvas()

/// Create a new project.
let private newProject model dispatch _ =
    match askForNewProjectPath() with
    | None -> () // User gave no path.
    | Some path ->
        match tryCreateFolder path with
        | Error err ->
            log err
            let errMsg = "Could not create a folder for the project."
            displayFileErrorNotification errMsg dispatch
        | Ok _ ->
            dispatch EndSimulation // End any running simulation.
            // Create empty placeholder projectFile.
            let projectFile = baseName path + ".dprj"
            writeFile (pathJoin [| path; projectFile |]) ""
            // Create empty initial diagram file.
            let initialDiagram = createEmptyDiagramFile path "main"
            // Load the diagram.
            loadStateIntoCanvas initialDiagram.CanvasState model dispatch
            // Add the file to the project.
            { ProjectPath = path
              OpenFileName = "main"
              LoadedComponents = [ initialDiagram ] }
            |> SetProject
            |> dispatch







/// work out what to do opening a file
let rec resolveComponentOpenPopup 
        (pPath:string)
        (components: LoadedComponent list)  
        (resolves: LoadStatus list) 
        (model: Model)
        (dispatch: Msg -> Unit) =
    let chooseWhichToOpen comps =
        (List.maxBy (fun comp -> comp.TimeStamp) comps).Name
    dispatch ClosePopup
    match resolves with
    | [] -> setupProject pPath (chooseWhichToOpen components) components model dispatch
    | Resolve (ldComp,autoComp) :: rLst ->
        // ldComp, autocomp are from attemps to load saved file and its autosave version.
        let buttonAction autoSave _ =
            let comp = {(if autoSave then autoComp else ldComp) with TimeStamp = DateTime.Now}
            let data =  stateToJsonString (comp.CanvasState,comp.WaveInfo)
            writeFile comp.FilePath data
            resolveComponentOpenPopup pPath (comp :: components) rLst  model dispatch   
        // special case when autosave data is most recent
        let title = "Warning!"
        let body = str <|  sprintf "Warning: changes were made to sheet '%s' after your last Save. \
                                There is an automatically saved version which is \
                                more uptodate. Do you want to keep the newer AutoSaved version or \
                                the older saved version?"  ldComp.Name  
        choicePopup title body "Newer AutoSaved file" "Older Saved file" buttonAction dispatch
    | OkAuto autoComp :: rLst ->
         let errMsg = "Could not load saved project file '%s' - using autosave file instead"
         displayFileErrorNotification errMsg dispatch
         resolveComponentOpenPopup pPath (autoComp::components) rLst model dispatch
    | OkComp comp ::rLst -> 
        resolveComponentOpenPopup pPath (comp::components) rLst model dispatch
 

/// open an existing project
let private openProject model dispatch _ =
    match askForExistingProjectPath () with
    | None -> () // User gave no path.
    | Some path ->
        match loadAllComponentFiles path with
        | Error err ->
            log err
            let errMsg = "Could not load diagrams files in the project. The files may be malformed."
            displayFileErrorNotification errMsg dispatch
        | Ok componentsToResolve ->
            resolveComponentOpenPopup path [] componentsToResolve model dispatch


/// Display the initial Open/Create Project menu at the beginning if no project
/// is open.
let viewNoProjectMenu model dispatch =
    let menuItem label action =
        Menu.Item.li
            [ Menu.Item.IsActive false
              Menu.Item.OnClick action ] [ str label ]

    let initialMenu =
        Menu.menu []
            [ Menu.list []
                  [ menuItem "New project" (newProject model dispatch)
                    menuItem "Open project" (openProject model dispatch) ] ]

    match model.CurrProject with
    | Some _ -> div [] []
    | None -> unclosablePopup None initialMenu None []


/// Display top menu.
let viewTopMenu model wsModel2WaveInfoFunc messagesFunc simulateButtonFunc dispatch =
    let compIds = getComponentIds model
    
    messagesFunc model dispatch

    //printfn "FileView"
    let style = Style [ Width "100%" ] //leftSectionWidth model

    let projectPath, fileName =
        match model.CurrProject with
        | None -> "no open project", "no open sheet"
        | Some project -> project.ProjectPath, project.OpenFileName

    let makeFileLine name project =
        Navbar.Item.div [ Navbar.Item.Props [ style ] ]
            [ Level.level [ Level.Level.Props [ style ] ]
                  [ Level.left [] [ Level.item [] [ str name ] ]
                    Level.right [ Props [ Style [ MarginLeft "20px" ] ] ]
                        [ Level.item []
                              [ Button.button
                                  [ Button.Size IsSmall
                                    Button.IsOutlined
                                    Button.Color IsPrimary
                                    Button.Disabled(name = project.OpenFileName)
                                    Button.OnClick(fun _ ->
                                        saveOpenFileAction false model wsModel2WaveInfoFunc // Save current file.
                                        openFileInProject wsModel2WaveInfoFunc name project model dispatch) ] [ str "open" ] ]
                          // Add option to rename?
                          //Level.item [] [
                          //    Button.button [
                          //        Button.Size IsSmall
                          //        Button.IsOutlined
                          //        Button.Color IsInfo
                          //    ] [ str "rename" ]
                          //]
                          Level.item []
                              [ Button.button
                                  [ Button.Size IsSmall
                                    Button.IsOutlined
                                    Button.Color IsDanger
                                    Button.OnClick(fun _ ->
                                        let title = "Delete sheet"

                                        let body =
                                            div []
                                                [ str "Are you sure you want to delete the following design sheet?"
                                                  br []
                                                  str <| pathJoin
                                                             [| project.ProjectPath
                                                                name + ".dgm" |]
                                                  br []
                                                  str <| "This action is irreversible." ]

                                        let buttonText = "Delete"

                                        let buttonAction =
                                            fun _ ->
                                                removeFileInProject wsModel2WaveInfoFunc name project model dispatch
                                                dispatch ClosePopup
                                        confirmationPopup title body buttonText buttonAction dispatch) ]
                                    [ str "delete" ] ] ] ] ]

    let fileTab =
        match model.CurrProject with
        | None -> Navbar.Item.div [] []
        | Some project ->
            let projectFiles = project.LoadedComponents |> List.map (fun comp -> makeFileLine comp.Name project)
            Navbar.Item.div
                [ Navbar.Item.HasDropdown
                  Navbar.Item.Props
                      [ OnClick(fun _ ->
                          if model.TopMenu = Files then Closed else Files
                          |> SetTopMenu
                          |> dispatch) ] ]
                [ Navbar.Link.a [] [ str "Sheets" ]
                  Navbar.Dropdown.div
                      [ Navbar.Dropdown.Props
                          [ Style
                              [ Display
                                  (if (let b = model.TopMenu = Files
                                       b) then
                                      DisplayOptions.Block
                                   else
                                       DisplayOptions.None) ] ] ]
                      ([ Navbar.Item.a [ Navbar.Item.Props [ OnClick(fun _ -> addFileToProject wsModel2WaveInfoFunc model dispatch) ] ]
                             [ str "New Sheet" ]
                         Navbar.divider [] [] ]
                       @ projectFiles) ]

    div [ leftSectionWidth model ]
        [ Navbar.navbar
            [ Navbar.Props
                [ Style
                    [ Height "100%"
                      Width "100%" ] ] ]
              [ Navbar.Brand.div
                  [ Props
                      [ Style
                          [ Height "100%"
                            Width "100%" ] ] ]
                    [ Navbar.Item.div
                        [ Navbar.Item.HasDropdown
                          Navbar.Item.Props
                              [ OnClick(fun _ ->
                                  if model.TopMenu = Project then Closed else Project
                                  |> SetTopMenu
                                  |> dispatch) ] ]
                          [ Navbar.Link.a [] [ str "Project" ]
                            Navbar.Dropdown.div
                                [ Navbar.Dropdown.Props
                                    [ Style
                                        [ Display
                                            (if model.TopMenu = Project then
                                                DisplayOptions.Block
                                             else
                                                 DisplayOptions.None) ] ] ]
                                [ Navbar.Item.a [ Navbar.Item.Props [ OnClick <| newProject model dispatch ] ]
                                      [ str "New project" ]
                                  Navbar.Item.a [ Navbar.Item.Props [ OnClick <| openProject model dispatch ] ]
                                      [ str "Open project" ]
                                  Navbar.Item.a [ Navbar.Item.Props [ OnClick <| closeProject model dispatch ] ]
                                      [ str "Close project" ] ] ]
                      fileTab
                      Navbar.Item.div []
                          [ Navbar.Item.div []
                                [ Breadcrumb.breadcrumb [ Breadcrumb.HasArrowSeparator ]
                                      [ Breadcrumb.item [] [ str <| cropToLength 30 false projectPath ]
                                        Breadcrumb.item [] [ span [ Style [ FontWeight "bold" ] ] [ str fileName ] ] ] ] ]
                      Navbar.Item.div []
                          [ Navbar.Item.div []
                                [ Button.button
                                    [ Button.Color(if model.HasUnsavedChanges then IsSuccess else IsWhite)
                                      Button.OnClick(fun _ ->
                                          saveOpenFileAction false model wsModel2WaveInfoFunc
                                          SetHasUnsavedChanges false
                                          |> JSDiagramMsg
                                          |> dispatch) ] [ str "Save" ] ] ]
                      Navbar.End.div []
                          [ 
                            Navbar.Item.div [] 
                                [ simulateButtonFunc compIds model dispatch ] ]
                      Navbar.End.div []
                          [ Navbar.Item.div []
                                [ Button.button [ Button.OnClick(fun _ -> PopupView.viewInfoPopup dispatch) ] [ str "Info" ] ] ] ] ] ]
<|MERGE_RESOLUTION|>--- conflicted
+++ resolved
@@ -175,14 +175,8 @@
         // make sure correct file gets opened.
         let lcs = 
             project.LoadedComponents 
-<<<<<<< HEAD
-            //|> updateLoadedComponents project.OpenFileName (fun _ -> oldState) // update old file
-            |> updateLoadedComponents name (fun lc -> {lc with TimeStamp = DateTime.Now}) // make sure desired file gets opened
-        setupProject project.ProjectPath lcs model dispatch
-=======
             |> updateLoadedComponents project.OpenFileName (fun lc -> Option.defaultValue lc oldLc') // update old file
         setupProject project.ProjectPath name lcs model dispatch
->>>>>>> 26942452
         dispatch EndSimulation // End any running simulation.
 
 /// Remove file.
@@ -192,7 +186,7 @@
     // Remove the file from the dependencies and update project.
     let newComponents = List.filter (fun (lc: LoadedComponent) -> lc.Name <> name) project.LoadedComponents
     // Make sure there is at least one file in the project.
-    let newComponents =
+    let newComponents =hh
         match List.isEmpty newComponents with
         | false -> newComponents
         | true -> [ (createEmptyDiagramFile project.ProjectPath "main") ]
