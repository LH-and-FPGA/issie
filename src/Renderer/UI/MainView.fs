﻿module DiagramMainView

open Fulma
open Fable.React
open Fable.React.Props

open BusWidthInferer
open BusTypes

open DiagramStyle
open SimulatorTypes
open DiagramMessageType
open DiagramModelType
open CommonTypes
open Draw2dWrapper
open Extractor
open OnDiagramButtonsView
open CatalogueView
open SelectedComponentView
open SimulationView
open PopupView
open FileMenuView
open WaveformSimulationView

open Fable.Core
open Fable.Core.JsInterop


// -- Init Model

let init() = {
    Diagram = new Draw2dWrapper()
    LastSelected = [],[]
    CurrentSelected = [],[]
    SelectedComponent = None
    LastUsedDialogWidth = 1
    Simulation = None
    WaveSim = Map.empty, None
    RightTab = Catalogue
    CurrProject = None
    Hilighted = [], []
    Clipboard = [], []
    CreateComponent = None
    HasUnsavedChanges = false
    Popup = None
    PopupDialogData = {
        Text = None
        Int = None
        Int2 = None
        MemorySetup = None
        MemoryEditorData = None
    }
    Notifications = {
        FromDiagram = None
        FromSimulation = None
        FromWaveSim = None
        FromFiles = None
        FromMemoryEditor = None
        FromProperties = None
    }
    TopMenu = Closed
    DragMode = DragModeOff
    ViewerWidth = rightSectionWidthViewerDefault
}

/// Repaint each connection according to the new inferred width.
let private repaintConnections model connsWidth =
    connsWidth
    |> Map.map (fun (BusTypes.ConnectionId connId) width ->
        match width with
        | None -> () // Could not infer.
        | Some w -> model.Diagram.PaintConnection connId w None
    )
    |> ignore

let private mapPortIdsToConnWidth conns connsWidth = 
    (Map.empty, conns) ||> List.fold (fun map conn ->
        let width = getConnectionWidth connsWidth <| BusTypes.ConnectionId conn.Id
        let map = map.Add (conn.Source.Id, width)
        map.Add (conn.Target.Id, width)
    )

let private repaintBusComponents model connsWidth state =
    let comps, conns = state
    let portIdsToConnWidth = mapPortIdsToConnWidth conns connsWidth
    let lookupWidthOnPort portId =
        match portIdsToConnWidth.TryFind portId with
        | None -> None // Unconnected.
        | Some w -> w // Connected, may be inferred or not.
    comps |> List.map (fun comp ->
        match comp.Type with
        | MergeWires ->
            (
                comp.InputPorts.[0].Id |> lookupWidthOnPort, // Top left input wire.
                comp.InputPorts.[1].Id |> lookupWidthOnPort, // Bottom left input wire.
                comp.OutputPorts.[0].Id |> lookupWidthOnPort // Output wire.
            ) |||> model.Diagram.UpdateMergeWiresLabels comp.Id
        | SplitWire topOutputWidth ->
            (
                comp.InputPorts.[0].Id |> lookupWidthOnPort,  // Input wire.
                Some topOutputWidth, // Top right input wire.
                comp.OutputPorts.[1].Id |> lookupWidthOnPort  // Bottom right input wire.
            ) |||> model.Diagram.UpdateSplitWireLabels comp.Id
        | _ -> () // Ignore other components.
    ) |> ignore

let private runBusWidthInference model =
    match model.Diagram.GetCanvasState () with
    | None -> model
    | Some jsState ->
        let state = extractState jsState
        state |> inferConnectionsWidth |> function
        | Error e ->
            // TODO: this makes the content of the model.Higlighted inconsistent.
            // Need to dispatch SetHighlighted (can do by using mkProgram).
            e.ConnectionsAffected
            |> List.map (fun (BusTypes.ConnectionId c) -> model.Diagram.HighlightConnection c)
            |> ignore
            // Display notification with error message.
            { model with Notifications =
                            { model.Notifications with FromDiagram =
                                                        Some <| errorNotification e.Msg CloseDiagramNotification} }
        | Ok connsWidth ->
            repaintConnections model connsWidth
            repaintBusComponents model connsWidth state
            // Close the notification if all is good.
            { model with Notifications = {model.Notifications with FromDiagram = None} }

let private makeSelectionChangeMsg (model:Model) (dispatch: Msg -> Unit) (ev: 'a) =
    dispatch SelectionHasChanged
  




// -- Create View

/// Display the content of the right tab.
let private viewRightTab model dispatch =
    match model.RightTab with
    | Catalogue ->
        div [ Style [Width "90%"; MarginLeft "5%"; MarginTop "15px" ] ] [
            Heading.h4 [] [ str "Catalogue" ]
            div [ Style [ MarginBottom "15px" ] ] [ str "Click on a component to add it to the diagram." ]
            viewCatalogue model dispatch
        ]
    | Properties ->
        div [ Style [Width "90%"; MarginLeft "5%"; MarginTop "15px" ] ] [
            Heading.h4 [] [ str "Component properties" ]
            viewSelectedComponent model dispatch
        ]
    | Simulation ->
        div [ Style [Width "90%"; MarginLeft "5%"; MarginTop "15px" ] ] [
            Heading.h4 [] [ str "Simulation" ]
            viewSimulation model dispatch
        ]
    | WaveSim -> 
        div [ Style [Width "100%"; Height "calc(100% - 48px)"; MarginTop "15px" ] ]
            ( viewWaveSim model dispatch )

let setDragMode (modeIsOn:bool) (model:Model) dispatch =
    fun (ev: Browser.Types.MouseEvent) ->        
        makeSelectionChangeMsg model dispatch ev
        //printfn "START X=%d, buttons=%d, mode=%A, width=%A, " (int ev.clientX) (int ev.buttons) model.DragMode model.ViewerWidth
        match modeIsOn, model.DragMode with
        | true, DragModeOff ->  SetDragMode (DragModeOn (int ev.clientX)) |> dispatch
        | false, DragModeOn _ -> SetDragMode DragModeOff |> dispatch
        | _ -> ()


let dividerbar (model:Model) dispatch =
    let isDraggable = model.RightTab = WaveSim
    let variableStyle = 
        if isDraggable then [
            BackgroundColor "gold"
            Cursor "col-resize" 
            Width "10px"

        ] else [
            BackgroundColor "lightgrey"
            Width "2px"

        ]
    let commonStyle = [
            Height "100%"
            Float FloatOptions.Left
        ]
    div [
            Style <| commonStyle @ variableStyle
            OnMouseDown (setDragMode true model dispatch)       
        ] []

let displayView model dispatch =
    //let windowX,windowY =
    //    int Browser.Dom.self.innerWidth, int Browser.Dom.self.innerHeight
    let selectedComps, selectedconns = 
        model.Diagram.GetSelected()
        |> Option.map extractState
        |> Option.defaultValue ([],[])
    let sd = scrollData model
    let x' = sd.SheetLeft+sd.SheetX
    let y' = sd.SheetTop+sd.SheetY
    //selectedComps
    //|> List.map (fun comp -> sprintf "(%d,%d)" comp.X  comp.Y )
    //|> String.concat ","
    //|> (fun comps -> printfn "W=(%d,%d) Top=(%d,%d) Bot=(%d,%d)Comps=[%s]\n%A\n\n"  windowX windowY sd.SheetLeft sd.SheetTop x' y' comps sd)
        


    let processMouseMove (ev: Browser.Types.MouseEvent) =
        //printfn "X=%d, buttons=%d, mode=%A, width=%A, " (int ev.clientX) (int ev.buttons) model.DragMode model.ViewerWidth
        makeSelectionChangeMsg model dispatch ev
        match model.DragMode, ev.buttons with
        | DragModeOn pos , 1.-> 
            let newWidth = model.ViewerWidth - int ev.clientX + pos
            let w = 
                newWidth
                |> max DiagramStyle.minViewerWidth
                |> min (WaveformSimulationView.maxViewerWidth model dispatch)//(windowX - 200)
            SetViewerWidth w |> dispatch
            SetDragMode (DragModeOn (int ev.clientX)) |> dispatch
        | DragModeOn _, _ ->  SetDragMode DragModeOff |> dispatch
        | DragModeOff, _-> ()

    div [ OnMouseUp (setDragMode false model dispatch);
          OnMouseDown (makeSelectionChangeMsg model dispatch)
          OnMouseMove processMouseMove ] [
        viewTopMenu model dispatch 
        model.Diagram.CanvasReactElement (JSDiagramMsg >> dispatch) (canvasVisibleStyle model |> DispMode ) 
        viewNoProjectMenu model dispatch
        viewPopup model
        viewNotifications model dispatch
        viewOnDiagramButtons model dispatch
<<<<<<< HEAD
        div [ rightSectionStyle model ;  ] [
            dividerbar model dispatch
            div [Style [Height "100%"]] [
            Tabs.tabs [ Tabs.IsFullWidth; Tabs.IsBoxed; Tabs.Props [ Style [FontSize "80%"]  ] ] [
                Tabs.tab
                    [ Tabs.Tab.IsActive (model.RightTab = Catalogue) ]                    
                    [ a [ OnClick (fun _ -> ChangeRightTab Catalogue |> dispatch ) ] [ str "Catalogue" ] ]
                Tabs.tab
                    [ Tabs.Tab.IsActive (model.RightTab = Properties) ]
                    [ a [ OnClick (fun _ -> ChangeRightTab Properties |> dispatch ) ] [ str "Properties" ] ]
                Tabs.tab
                    [ Tabs.Tab.IsActive (model.RightTab = Simulation) ]
                    [ a [ OnClick (fun _ -> ChangeRightTab Simulation |> dispatch ) ] [ str "Simulation" ] ]
                Tabs.tab
                    [ Tabs.Tab.IsActive (model.RightTab = WaveSim) ]
                    [ a [ OnClick (fun _ -> 
                                        ChangeRightTab WaveSim |> dispatch
                                        Ok WaveformSimulationView.initModel |> StartWaveSim |> dispatch) ]
                        [ str "WaveSim" ] ]
            ]
            viewRightTab model dispatch
            ]
        ]
    ]
  
=======
        div [ rightSectionStyle model ]
            [ dividerbar model dispatch
              div [ Style [ Height "100%" ] ] 
                  [ Tabs.tabs [ Tabs.IsFullWidth; Tabs.IsBoxed; Tabs.CustomClass "rightSectionTabs"
                                Tabs.Props [Style [Margin 0] ] ]
                              [ Tabs.tab
                                    [ Tabs.Tab.IsActive (model.RightTab = Catalogue) ]
                                    [ a [ OnClick (fun _ -> ChangeRightTab Catalogue |> dispatch ) ] 
                                    [ str "Catalogue" ] ]
                                Tabs.tab
                                    [ Tabs.Tab.IsActive (model.RightTab = Properties) ]
                                    [ a [ OnClick (fun _ -> ChangeRightTab Properties |> dispatch ) ] 
                                    [ str "Properties" ] ]
                                Tabs.tab
                                    [ Tabs.Tab.IsActive (model.RightTab = Simulation) ]
                                    [ a [ OnClick (fun _ -> ChangeRightTab Simulation |> dispatch ) ] 
                                    [ str "Simulation" ] ]
                                Tabs.tab
                                    [ Tabs.Tab.IsActive (model.RightTab = WaveSim) ]
                                    [ a [ OnClick (fun _ -> ChangeRightTab WaveSim |> dispatch) ] 
                                    [ str "WaveSim" ] ] ]
                    viewRightTab model dispatch ] ] ]
>>>>>>> 932b18b8

// -- Update Model

let private getSimulationDataOrFail model msg =
    match model.Simulation with
    | None -> failwithf "what? Getting simulation data when no simulation is running: %s" msg
    | Some sim ->
        match sim with
        | Error _ -> failwithf "what? Getting simulation data when could not start because of error: %s" msg
        | Ok simData -> simData

// Handle messages triggered by the JS diagram.
let private handleJSDiagramMsg msg model =
    match msg with
    | InitCanvas canvas -> // Should be triggered only once.
        model.Diagram.InitCanvas canvas
        model
    | SelectComponent jsComponent ->
        { model with SelectedComponent = Some <| extractComponent jsComponent }
    | UnselectComponent () ->
        { model with SelectedComponent = None }
    | InferWidths () ->
        runBusWidthInference model
    | SetHasUnsavedChanges s ->
        { model with HasUnsavedChanges = s }

// Handle messages triggered by keyboard shortcuts.
let private handleKeyboardShortcutMsg msg model =
    match msg with
    | CtrlS ->
        saveOpenFileAction model
        { model with HasUnsavedChanges = false }
    | AltC ->
        // Similar to the body of OnDiagramButtonsView.copyAction but without
        // dispatching the SetClipboard message.
        match model.Diagram.GetSelected () with
        | None -> model
        | Some jsState -> { model with Clipboard = extractState jsState }
    | AltV ->
        pasteAction model
        model
    | AltZ ->
        model.Diagram.Undo ()
        model
    | AltShiftZ ->
        model.Diagram.Redo ()
        model

let getMenuView (act: MenuCommand) (model: Model) (dispatch: Msg -> Unit) =
    match act with
    | MenuPrint ->
        match model.CurrProject with
        | None -> ()
        | Some p ->
            model.Diagram.printCanvas( fun (fn:string) (png:string) -> 
                printfn "PNG is %d bytes" png.Length
                FilesIO.savePngFile p.ProjectPath p.OpenFileName  png)
    | MenuSaveFile -> 
        FileMenuView.saveOpenFileAction model 
        SetHasUnsavedChanges false
        |> JSDiagramMsg |> dispatch
    | MenuNewFile -> 
        FileMenuView.addFileToProject model dispatch
    | MenuZoom z -> 
        zoomDiagram z model
    model
    

let update msg model =
    //let inP f = Option.map f model.CurrProject
    //printfn "UPDATE: %A (dirty=%A, project=%A)" msg model.HasUnsavedChanges (inP (fun p -> p.ProjectPath))
    match msg with
    | SetDragMode mode -> {model with DragMode= mode}
    | SetViewerWidth w -> {model with ViewerWidth = w}
    | JSDiagramMsg msg' -> handleJSDiagramMsg msg' model
    | KeyboardShortcutMsg msg' -> handleKeyboardShortcutMsg msg' model
    // Messages triggered by the "classic" Elmish UI (e.g. buttons and so on).
    | StartSimulation simData -> { model with Simulation = Some simData }
    | StartWaveSim msg -> 
        let changeKey map key data =
            match Map.exists (fun k _ -> k = key) map with
            | true ->
                Map.map (fun k d -> if k = key then data else d) map
            | false -> 
                failwith "StartWaveSim dispatched when the current file entry is missing in WaveSim"
        let fileName = FileMenuView.getCurrFile model
        match msg with
        | Ok wsData -> { model with WaveSim = changeKey (fst model.WaveSim) fileName wsData, 
                                              snd model.WaveSim }
        | Error (Some err) -> { model with WaveSim = fst model.WaveSim, Some err  }
        | Error None -> { model with WaveSim = fst model.WaveSim, None }
    | AddWaveSimFile (fileName, wSMod') ->
        { model with WaveSim = Map.add fileName wSMod' (fst model.WaveSim), snd model.WaveSim }
    | SetSimulationGraph graph ->
        let simData = getSimulationDataOrFail model "SetSimulationGraph"
        { model with Simulation = { simData with Graph = graph } |> Ok |> Some }
    | SetSimulationBase numBase ->
        let simData = getSimulationDataOrFail model "SetSimulationBase"
        { model with Simulation = { simData with NumberBase = numBase } |> Ok |> Some }
    | IncrementSimulationClockTick ->
        let simData = getSimulationDataOrFail model "IncrementSimulationClockTick"
        { model with Simulation = { simData with ClockTickNumber = simData.ClockTickNumber+1 } |> Ok |> Some }
    | EndSimulation -> { model with Simulation = None }
    | ChangeRightTab newTab -> { model with RightTab = newTab }
    | SetHighlighted (componentIds, connectionIds) ->
        let oldComponentIds, oldConnectionIds = model.Hilighted
        oldComponentIds
        |> List.map (fun (ComponentId c) -> model.Diagram.UnHighlightComponent c)
        |> ignore
        componentIds
        |> List.map (fun (ComponentId c) -> model.Diagram.HighlightComponent Red c)
        |> ignore
        oldConnectionIds
        |> List.map (fun (ConnectionId c) -> model.Diagram.UnHighlightConnection c)
        |> ignore
        connectionIds
        |> List.map (fun (ConnectionId c) -> model.Diagram.HighlightConnection c)
        |> ignore
        { model with Hilighted = (componentIds, connectionIds) }
    | SetClipboard components -> { model with Clipboard = components }
    | SetCreateComponent pos -> { model with CreateComponent = Some pos }
    | SetProject project -> { model with CurrProject = Some project }
    | CloseProject -> { model with CurrProject = None }
    | ShowPopup popup -> { model with Popup = Some popup }
    | ClosePopup ->
        { model with Popup = None; PopupDialogData =
                    { Text = None; Int = None; Int2 = None; MemorySetup = None; MemoryEditorData = None} }
    | SetPopupDialogText text ->
        { model with PopupDialogData = {model.PopupDialogData with Text = text} }
    | SetPopupDialogInt int ->
        { model with PopupDialogData = {model.PopupDialogData with Int = int} }
    | SetPopupDialogTwoInts data ->
        { model with PopupDialogData = 
                        match data with
                        | n, FirstInt ->  {model.PopupDialogData with Int  = n}
                        | n, SecondInt -> {model.PopupDialogData with Int2 = n}
        }
    | SetPopupDialogMemorySetup m ->
        { model with PopupDialogData = {model.PopupDialogData with MemorySetup = m} }
    | SetPopupMemoryEditorData m ->
        { model with PopupDialogData = {model.PopupDialogData with MemoryEditorData = m} }
    | CloseDiagramNotification ->
        { model with Notifications = {model.Notifications with FromDiagram = None} }
    | SetSimulationNotification n ->
        { model with Notifications =
                        { model.Notifications with FromSimulation = Some n} }
    | CloseSimulationNotification ->
        { model with Notifications = {model.Notifications with FromSimulation = None} }
    | CloseWaveSimNotification ->
        { model with Notifications = {model.Notifications with FromWaveSim = None} }
    | SetFilesNotification n ->
        { model with Notifications =
                        { model.Notifications with FromFiles = Some n} }
    | CloseFilesNotification ->
        { model with Notifications = {model.Notifications with FromFiles = None} }
    | SetMemoryEditorNotification n ->
        { model with Notifications =
                        { model.Notifications with FromMemoryEditor = Some n} }
    | CloseMemoryEditorNotification ->
        { model with Notifications = { model.Notifications with FromMemoryEditor = None} }
    | SetPropertiesNotification n ->
        { model with Notifications =
                        { model.Notifications with FromProperties = Some n} }
    | ClosePropertiesNotification ->
        { model with Notifications = { model.Notifications with FromProperties = None} }
    | SetTopMenu t ->
        { model with TopMenu = t}    
    | ReloadSelectedComponent width ->
        match model.SelectedComponent with
        | None -> {model with LastUsedDialogWidth = width}
        | Some comp ->
            match model.Diagram.GetComponentById comp.Id with
            | Error err -> {model with LastUsedDialogWidth=width}
            | Ok jsComp -> { model with SelectedComponent = Some <| extractComponent jsComp ; LastUsedDialogWidth=width}
    | MenuAction(act,dispatch) ->
        getMenuView act model dispatch
    | SelectionHasChanged -> 
        model.Diagram.GetSelected()
        |> Option.map (
            extractState
            >>  (fun sel ->
                    {model with LastSelected = model.CurrentSelected; CurrentSelected = sel}))
        |> Option.defaultValue model<|MERGE_RESOLUTION|>--- conflicted
+++ resolved
@@ -231,33 +231,6 @@
         viewPopup model
         viewNotifications model dispatch
         viewOnDiagramButtons model dispatch
-<<<<<<< HEAD
-        div [ rightSectionStyle model ;  ] [
-            dividerbar model dispatch
-            div [Style [Height "100%"]] [
-            Tabs.tabs [ Tabs.IsFullWidth; Tabs.IsBoxed; Tabs.Props [ Style [FontSize "80%"]  ] ] [
-                Tabs.tab
-                    [ Tabs.Tab.IsActive (model.RightTab = Catalogue) ]                    
-                    [ a [ OnClick (fun _ -> ChangeRightTab Catalogue |> dispatch ) ] [ str "Catalogue" ] ]
-                Tabs.tab
-                    [ Tabs.Tab.IsActive (model.RightTab = Properties) ]
-                    [ a [ OnClick (fun _ -> ChangeRightTab Properties |> dispatch ) ] [ str "Properties" ] ]
-                Tabs.tab
-                    [ Tabs.Tab.IsActive (model.RightTab = Simulation) ]
-                    [ a [ OnClick (fun _ -> ChangeRightTab Simulation |> dispatch ) ] [ str "Simulation" ] ]
-                Tabs.tab
-                    [ Tabs.Tab.IsActive (model.RightTab = WaveSim) ]
-                    [ a [ OnClick (fun _ -> 
-                                        ChangeRightTab WaveSim |> dispatch
-                                        Ok WaveformSimulationView.initModel |> StartWaveSim |> dispatch) ]
-                        [ str "WaveSim" ] ]
-            ]
-            viewRightTab model dispatch
-            ]
-        ]
-    ]
-  
-=======
         div [ rightSectionStyle model ]
             [ dividerbar model dispatch
               div [ Style [ Height "100%" ] ] 
@@ -280,7 +253,6 @@
                                     [ a [ OnClick (fun _ -> ChangeRightTab WaveSim |> dispatch) ] 
                                     [ str "WaveSim" ] ] ]
                     viewRightTab model dispatch ] ] ]
->>>>>>> 932b18b8
 
 // -- Update Model
 
