--- conflicted
+++ resolved
@@ -214,11 +214,7 @@
 
     let processMouseMove (ev: Browser.Types.MouseEvent) =
         //printfn "X=%d, buttons=%d, mode=%A, width=%A, " (int ev.clientX) (int ev.buttons) model.DragMode model.ViewerWidth
-<<<<<<< HEAD
-        //makeSelectionChangeMsg model dispatch ev
-=======
         if ev.buttons = 1. then dispatch SelectionHasChanged
->>>>>>> 8818ffbf
         match model.DragMode, ev.buttons with
         | DragModeOn pos , 1.-> 
             let newWidth = model.ViewerWidth - int ev.clientX + pos
@@ -402,7 +398,6 @@
     | JSDiagramMsg msg' -> handleJSDiagramMsg msg' model
     | KeyboardShortcutMsg msg' -> handleKeyboardShortcutMsg msg' model
     // Messages triggered by the "classic" Elmish UI (e.g. buttons and so on).
-<<<<<<< HEAD
     | StartSimulation simData -> { model with Simulation = Some simData }
     | SetCurrFileWSMod wSMod' -> 
         match FileMenuView.getCurrFile model with
@@ -411,9 +406,6 @@
                                    snd model.WaveSim }
         | None -> model
     | SetWSError err -> { model with WaveSim = fst model.WaveSim, err }
-=======
-    | StartSimulation simData -> 
-        { model with Simulation = Some simData }
     | StartWaveSim msg -> 
         let changeKey map key data =
             match Map.exists (fun k _ -> k = key) map with
@@ -427,7 +419,6 @@
                                               snd model.WaveSim }
         | Error (Some err) -> { model with WaveSim = fst model.WaveSim, Some err  }
         | Error None -> { model with WaveSim = fst model.WaveSim, None }
->>>>>>> 8818ffbf
     | AddWaveSimFile (fileName, wSMod') ->
         { model with WaveSim = Map.add fileName wSMod' (fst model.WaveSim), snd model.WaveSim }
     | SetSimulationGraph graph ->
